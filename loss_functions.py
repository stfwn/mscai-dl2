from typing import Callable

import torch
import torch.distributions.beta as dist_beta
from torch import Tensor, nn


class PonderLoss(nn.Module):
    def __init__(
        self,
        task_loss_fn: Callable,
        beta: float,
        lambda_prior: float,
        max_ponder_steps: int,
    ):
        """
        Args:
            beta: Weight for the regularization loss term.
            lambda_reg: Parameterizes the (Bernoulli) prior.
            task_loss_fn: Loss function for the actual task (e.g. MSE or CE).
            max_ponder_steps
        """
        super().__init__()
        self.task_loss_fn = task_loss_fn
        self.beta = beta
        self.lambda_prior = lambda_prior
        self.KL = nn.KLDivLoss(reduction="batchmean")

        prior = lambda_prior * (1 - lambda_prior) ** torch.arange(max_ponder_steps)
        prior = prior / prior.sum()
        self.register_buffer("log_prior", prior.log())

<<<<<<< HEAD
    def forward(self, preds: Tensor, p: Tensor, halted_at: Tensor, targets: Tensor, **kwargs):
=======
    def forward(
        self, preds: Tensor, p: Tensor, halted_at: Tensor, targets: Tensor, *args
    ):
>>>>>>> 9ba7fce5
        """
        Args:
            `preds`: Predictions of shape (ponder_steps, batch_size, logits)
            `p`: Cumulative probability of reaching and then stopping at each
                step of shape (step, batch)
            `halted_at`: Indices of steps where each sample actually stopped of
                shape (batch)
            `targets`: Targets of shape (batch_size)

        """
        n_steps, batch_size, _ = preds.shape

        # Reconstruction term
        task_losses = self.task_loss_fn(
            preds.view(
                -1, preds.size(-1)
            ),  # View pred steps as individual classifications.
            targets.repeat(n_steps),  # Repeat targets as needed to match.
            reduction="none",
        ).view(n_steps, batch_size)
        l_rec = (task_losses * p).sum(0).mean()

        # Regularization term
        p_t = p.transpose(1, 0)
        l_reg = self.KL(self.log_prior[:n_steps].expand_as(p_t), p_t)

        return l_rec, self.beta * l_reg


class PonderBayesianLoss(nn.Module):
    def __init__(
        self,
        task_loss_fn: Callable,
        beta_prior: tuple[float, float],
        max_ponder_steps: int,
        scale_reg: float,
    ):
        """
        Args:
            # beta: Weight for the regularization loss term.
            lambda_reg: Parameterizes the (Bernoulli) prior.
            task_loss_fn: Loss function for the actual task (e.g. MSE or CE).
            max_ponder_steps
        """
        super().__init__()
        self.task_loss_fn = task_loss_fn
        self.beta_prior = beta_prior
        self.KL = nn.KLDivLoss(reduction="none")
        self.scale_reg = scale_reg

        self.prior = dist_beta.Beta(beta_prior[0], beta_prior[1])

<<<<<<< HEAD
    def forward(self, preds: Tensor, p: Tensor, halted_at: Tensor, targets: Tensor, **kwargs):
=======
    def forward(
        self,
        preds: Tensor,
        p: Tensor,
        halted_at: Tensor,
        targets: Tensor,
        lambdas: Tensor,
    ):
>>>>>>> 9ba7fce5
        """
        Args:
            `preds`: Predictions of shape (ponder_steps, batch_size, logits)
            `p`: Cumulative probability of reaching and then stopping at each
                step of shape (step, batch)
            `halted_at`: Indices of steps where each sample actually stopped of
                shape (batch)
            `targets`: Targets of shape (batch_size)

        """
        assert "lambdas" in kwargs, "Must provide lambdas!"

        lambdas = kwargs["lambdas"]

        n_steps, batch_size, _ = preds.shape

        # Reconstruction term
        task_losses = self.task_loss_fn(
            preds.view(
                -1, preds.size(-1)
            ),  # View pred steps as individual classifications.
            targets[
                (torch.arange(targets.size(0)).repeat(n_steps))
            ],  # Repeat targets as needed to match.
            reduction="none",
        ).view(n_steps, batch_size)
        l_rec = torch.einsum("ij,ij->j", p, task_losses).mean()

        # Regularization term
        l_reg = (
            self.KL(
                self.prior.rsample(sample_shape=(batch_size, n_steps)).to(lambdas.device).log(),  # type: ignore
                lambdas.transpose(1, 0),
            )
            .sum(1)
            .mean()
        )  # Sum over the number of steps, then mean over the batch.

        return l_rec, self.scale_reg * l_reg<|MERGE_RESOLUTION|>--- conflicted
+++ resolved
@@ -30,13 +30,13 @@
         prior = prior / prior.sum()
         self.register_buffer("log_prior", prior.log())
 
-<<<<<<< HEAD
-    def forward(self, preds: Tensor, p: Tensor, halted_at: Tensor, targets: Tensor, **kwargs):
-=======
     def forward(
-        self, preds: Tensor, p: Tensor, halted_at: Tensor, targets: Tensor, *args
-    ):
->>>>>>> 9ba7fce5
+            self,
+            preds: Tensor,
+            p: Tensor,
+            halted_at: Tensor,
+            targets: Tensor,
+            **kwargs):
         """
         Args:
             `preds`: Predictions of shape (ponder_steps, batch_size, logits)
@@ -89,18 +89,14 @@
 
         self.prior = dist_beta.Beta(beta_prior[0], beta_prior[1])
 
-<<<<<<< HEAD
-    def forward(self, preds: Tensor, p: Tensor, halted_at: Tensor, targets: Tensor, **kwargs):
-=======
     def forward(
-        self,
-        preds: Tensor,
-        p: Tensor,
-        halted_at: Tensor,
-        targets: Tensor,
-        lambdas: Tensor,
-    ):
->>>>>>> 9ba7fce5
+            self,
+            preds: Tensor,
+            p: Tensor,
+            halted_at: Tensor,
+            targets: Tensor,
+            **kwargs
+        ):
         """
         Args:
             `preds`: Predictions of shape (ponder_steps, batch_size, logits)
