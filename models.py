--- conflicted
+++ resolved
@@ -35,8 +35,8 @@
                   cumulative probability of stopping was > 1 - epsilon (true to
                   the paper).
                 - `bayesian`: use the weighted average of the predictions at
-                  every step, where the weights are decided by the probability
-                  of stopping at each step.
+                  every step, where the weights are decided by the geometric
+                  prior, parameterized as in the loss.
         """
         super().__init__()
         self.save_hyperparameters()
@@ -54,18 +54,12 @@
             self.encoder = lambda x: x  # type: ignore
 
         # Step function
-<<<<<<< HEAD
-        sf_class = {"mlp": PonderMLP, "bayesian-mlp": PonderBayesianMLP}.get(
-            step_function
-        )
-=======
         self.allow_early_return = preds_reduction_method == "ponder"
         sf_class = {
             "mlp": PonderMLP,
             "rnn": PonderRNN,
             "seq_rnn": PonderSequentialRNN,
         }.get(step_function)
->>>>>>> 96ca9771
         if not sf_class:
             raise ValueError(f"Unknown step function: '{step_function}'")
         self.step_function = sf_class(**step_function_args)
@@ -73,20 +67,20 @@
         # Loss
         lf_class = {
             "classification": (
-                {
-                    "mlp": lambda: PonderLoss(
-                        task_loss_fn=F.cross_entropy,
-                        beta=loss_beta,
-                        lambda_prior=lambda_prior,
-                        max_ponder_steps=max_ponder_steps,
-                    ),
-                    "bayesian-mlp": lambda: PonderBayesianLoss(
-                        task_loss_fn=F.cross_entropy,
-                        beta_prior=(10, 10),
-                        max_ponder_steps=max_ponder_steps,
-                        scale_reg=loss_beta,
-                    ),
-                }.get(step_function)
+                lambda: PonderLoss(
+                    task_loss_fn=F.cross_entropy,
+                    beta=loss_beta,
+                    lambda_prior=lambda_prior,
+                    max_ponder_steps=max_ponder_steps,
+                )
+            ),
+            "bayesian-classification": (
+                lambda: PonderBayesianLoss(
+                    task_loss_fn=F.cross_entropy,
+                    beta_prior=(10, 10),
+                    max_ponder_steps = max_ponder_steps,
+                    scale_reg = loss_beta,
+                )
             )
         }.get(task)
         if not lf_class:
@@ -104,7 +98,7 @@
             raise ValueError(
                 f"Unknown preds reduction method: '{preds_reduction_method}'"
             )
-        self.reduce_preds = preds_reduction_fn
+        self.preds_reduction_fn = preds_reduction_fn
 
         # Optimizer
         self.optimizer_class = optim.Adam
@@ -118,18 +112,29 @@
         )
         return [optimizer], [{"scheduler": scheduler, "monitor": "loss/val"}]
 
+    def reduce_preds(self, preds, halted_at):
+        """
+        Get the final predictions where the network decided to halt.
+
+        Args:
+            preds: (step, batch, logit)
+            halted_at: (batch)
+
+        Returns:
+            (batch, logit)
+        """
+        return self.preds_reduction_fn(preds, halted_at)
+
     @staticmethod
-    def reduce_preds_ponder(out_dict):
-        """
-        Reduces predictons from multiple ponder steps to one prediction,
-        using halted_at.
-        out_dict: dictionary containing:
-                preds: (ponder_steps, batch_size, logits)
-                p: halting probability (ponder_steps, batch_size)
-        :return: predictions (batch_size, logits)
-        """
-        preds = out_dict["preds"]
-        halted_at = out_dict["halted_at"]
+    def reduce_preds_ponder(preds, halted_at):
+        """
+       Reduces predictons from multiple ponder steps to one prediction,
+       using halted_at.
+       out_dict: dictionary containing:
+               preds: (ponder_steps, batch_size, logits)
+               p: halting probability (ponder_steps, batch_size)
+       :return: predictions (batch_size, logits)
+        """
         return preds.permute(1, 2, 0)[torch.arange(preds.size(1)), :, halted_at]
 
     @staticmethod
@@ -197,11 +202,6 @@
 
     def training_step(self, batch, batch_idx):
         x, targets = batch
-<<<<<<< HEAD
-        out_dict = self(x)
-        loss = self.loss_function(out_dict, targets)
-        self.train_acc(self.reduce_preds(out_dict), targets)
-=======
         preds, p, halted_at = self(x)
         rec_loss, reg_loss = self.loss_function(preds, p, halted_at, targets)
         loss = rec_loss + reg_loss
@@ -210,22 +210,9 @@
 
         self.train_acc(self.reduce_preds(preds, halted_at), targets)
         self.log("acc/train", self.train_acc, on_step=False, on_epoch=True)
->>>>>>> 96ca9771
         self.log("loss/train", loss)
-        self.log("acc/train", self.train_acc, on_step=True, on_epoch=True)
-        self.log(
-            "lambda/first",
-            out_dict["lambdas"][0, :].mean(),
-            on_step=True,
-            on_epoch=True,
-        )
-        self.log(
-            "lambda/last",
-            out_dict["lambdas"][-1, :].mean(),
-            on_step=True,
-            on_epoch=True,
-        )
-        halted_at = out_dict["halted_at"].float()
+
+        halted_at = halted_at.float()
         self.log("halted_at/mean/train", halted_at.mean(), on_step=True, on_epoch=True)
         self.log("halted_at/std/train", halted_at.std(), on_step=True, on_epoch=True)
         self.log(
@@ -235,11 +222,6 @@
 
     def validation_step(self, batch, batch_idx):
         x, targets = batch
-<<<<<<< HEAD
-        out_dict = self(x)
-        loss = self.loss_function(out_dict, targets)
-        self.val_acc(self.reduce_preds(out_dict), targets)
-=======
         preds, p, halted_at = self(x)
         rec_loss, reg_loss = self.loss_function(preds, p, halted_at, targets)
         loss = rec_loss + reg_loss
@@ -247,22 +229,10 @@
         self.log("loss/reg_val", reg_loss)
 
         self.val_acc(self.reduce_preds(preds, halted_at), targets)
->>>>>>> 96ca9771
         self.log("loss/val", loss)
-        self.log("acc/val", self.val_acc, on_step=True, on_epoch=True)
-        self.log(
-            "lambda/first",
-            out_dict["lambdas"][0, :].mean(),
-            on_step=True,
-            on_epoch=True,
-        )
-        self.log(
-            "lambda/last",
-            out_dict["lambdas"][-1, :].mean(),
-            on_step=True,
-            on_epoch=True,
-        )
-        halted_at = out_dict["halted_at"].float()
+        self.log("acc/val", self.val_acc, on_step=False, on_epoch=True)
+
+        halted_at = halted_at.float()
         self.log("halted_at/mean/val", halted_at.mean(), on_step=True, on_epoch=True)
         self.log("halted_at/std/val", halted_at.std(), on_step=True, on_epoch=True)
         self.log(
@@ -272,11 +242,6 @@
 
     def test_step(self, batch, batch_idx):
         x, targets = batch
-<<<<<<< HEAD
-        out_dict = self(x)
-        loss = self.loss_function(out_dict, targets)
-        self.test_acc(self.reduce_preds(out_dict), targets)
-=======
         preds, p, halted_at = self(x)
         rec_loss, reg_loss = self.loss_function(preds, p, halted_at, targets)
         loss = rec_loss + reg_loss
@@ -284,23 +249,10 @@
         self.log("loss/reg_test", reg_loss)
 
         self.test_acc(self.reduce_preds(preds, halted_at), targets)
->>>>>>> 96ca9771
         self.log("loss/test", loss)
-        self.log("acc/test", self.test_acc, on_step=True, on_epoch=True)
-        self.log(
-            "lambda/first",
-            out_dict["lambdas"][0, :].mean(),
-            on_step=True,
-            on_epoch=True,
-        )
-        self.log(
-            "lambda/last",
-            out_dict["lambdas"][-1, :].mean(),
-            on_step=True,
-            on_epoch=True,
-        )
-
-        halted_at = out_dict["halted_at"].float()
+        self.log("acc/test", self.test_acc, on_step=False, on_epoch=True)
+
+        halted_at = halted_at.float()
         self.log("halted_at/mean/test", halted_at.mean(), on_step=True, on_epoch=True)
         self.log("halted_at/std/test", halted_at.std(), on_step=True, on_epoch=True)
         self.log(
@@ -313,6 +265,12 @@
     def __init__(
         self, in_dim: int, hidden_dims: list[int], out_dim: int, state_dim: int
     ):
+        """
+        Args:
+            allow_early_return: Allow returning once all the halting variables
+                from the batch landed on halt. Set this to `False` if your
+                preds reduction method requires preds from all steps.
+        """
         super().__init__()
         self.in_dim = in_dim
         self.hidden_dims = hidden_dims
@@ -343,33 +301,6 @@
             dim=1,
         )
 
-<<<<<<< HEAD
-        lambdas = []  # Transition probability
-        p = []  # Probabilities of halting at each step
-        cum_p_n = x.new_zeros(batch_size)  # Cumulative probability of halting.
-        prob_not_halted_so_far = 1
-        halted_at = x.new_zeros(batch_size)
-        preds = []
-
-        for n in range(1, self.max_ponder_steps + 1):
-            # 1) Pass through model
-            preds_n, state, lambda_n = self.layers(
-                torch.concat((x, state), dim=1)
-            ).tensor_split(
-                indices=(
-                    self.out_dim,
-                    self.out_dim + self.state_dim,
-                ),
-                dim=1,
-            )
-
-            lambda_n = lambda_n.squeeze().sigmoid()
-            preds.append(preds_n)
-            lambdas.append(lambda_n)
-            p.append(prob_not_halted_so_far * lambda_n)
-            prob_not_halted_so_far = prob_not_halted_so_far * (1 - lambda_n)
-            cum_p_n += p[n - 1]
-=======
         return y_hat_n, state, lambda_n
 
 
@@ -381,22 +312,14 @@
         self.out_dim = out_dim
         self.state_dim = state_dim
         self.rnn_type = rnn_type.lower()
->>>>>>> 96ca9771
 
         total_out_dim = out_dim + 1
 
-<<<<<<< HEAD
-            # If the probability is over epsilon we always stop.
-            halted_at[
-                (cum_p_n > (1 - self.ponder_epsilon)).bool() & (halted_at == 0)
-            ] = n
-=======
         rnn_cls = {
             "rnn": nn.RNN,
             "gru": nn.GRU,
             "lstm": nn.LSTM,
         }[self.rnn_type]
->>>>>>> 96ca9771
 
         self.rnn = rnn_cls(
             input_size=in_dim,
@@ -411,15 +334,57 @@
     def forward(self, x, state=None):
         x = x.unsqueeze(-1)
 
-<<<<<<< HEAD
-        return {
-            "halted_at": (halted_at - 1).long(),  # (batch) (zero-indexed)
-            "lambdas": torch.stack(lambdas),  # (step, batch)
-            "p": torch.stack(p),  # (step, batch)
-            "preds": torch.stack(preds),  # (step, batch, logit)
-        }
-
-
+        _, state = self.rnn(x, state)
+        state = F.relu(state)
+        # LSTM state == (c_n, h_n)
+        projection_state = state if self.rnn_type != "lstm" else state[1]
+        y_hat_n, lambda_n = self.projection(projection_state.squeeze(0)).tensor_split(
+            indices=(self.out_dim,),
+            dim=1,
+        )
+
+        return y_hat_n, state, lambda_n
+
+
+class PonderRNN(nn.Module):
+    def __init__(
+        self, in_dim: int, out_dim: int, state_dim: int, rnn_type: str = "rnn"
+    ):
+        super().__init__()
+        self.out_dim = out_dim
+        self.state_dim = state_dim
+        self.rnn_type = rnn_type.lower()
+
+        total_out_dim = out_dim + 1
+
+        rnn_cls = {
+            "rnn": nn.RNNCell,
+            "gru": nn.GRUCell,
+            "lstm": nn.LSTMCell,
+        }[self.rnn_type]
+
+        self.rnn = rnn_cls(
+            input_size=in_dim,
+            hidden_size=state_dim,
+        )
+        self.projection = nn.Linear(
+            in_features=state_dim,
+            out_features=total_out_dim,
+        )
+
+    def forward(self, x, state=None):
+        state = F.relu(self.rnn(x, state))
+        # LSTM state == (c_n, h_n)
+        projection_state = state if self.rnn_type != "lstm" else state[1]
+        y_hat_n, lambda_n = self.projection(projection_state).tensor_split(
+            indices=(self.out_dim,),
+            dim=1,
+        )
+
+        return y_hat_n, state, lambda_n
+
+
+# TODO: Needs to be refactored a lot
 class PonderBayesianMLP(nn.Module):
     def __init__(
         self,
@@ -519,54 +484,4 @@
             "lambdas": lambdas_stacked,  # (step, batch)
             "p": p_stacked,  # (step, batch)
             "preds": preds_stacked,  # (step, batch, logit)
-        }
-=======
-        _, state = self.rnn(x, state)
-        state = F.relu(state)
-        # LSTM state == (c_n, h_n)
-        projection_state = state if self.rnn_type != "lstm" else state[1]
-        y_hat_n, lambda_n = self.projection(projection_state.squeeze(0)).tensor_split(
-            indices=(self.out_dim,),
-            dim=1,
-        )
-
-        return y_hat_n, state, lambda_n
-
-
-class PonderRNN(nn.Module):
-    def __init__(
-        self, in_dim: int, out_dim: int, state_dim: int, rnn_type: str = "rnn"
-    ):
-        super().__init__()
-        self.out_dim = out_dim
-        self.state_dim = state_dim
-        self.rnn_type = rnn_type.lower()
-
-        total_out_dim = out_dim + 1
-
-        rnn_cls = {
-            "rnn": nn.RNNCell,
-            "gru": nn.GRUCell,
-            "lstm": nn.LSTMCell,
-        }[self.rnn_type]
-
-        self.rnn = rnn_cls(
-            input_size=in_dim,
-            hidden_size=state_dim,
-        )
-        self.projection = nn.Linear(
-            in_features=state_dim,
-            out_features=total_out_dim,
-        )
-
-    def forward(self, x, state=None):
-        state = F.relu(self.rnn(x, state))
-        # LSTM state == (c_n, h_n)
-        projection_state = state if self.rnn_type != "lstm" else state[1]
-        y_hat_n, lambda_n = self.projection(projection_state).tensor_split(
-            indices=(self.out_dim,),
-            dim=1,
-        )
-
-        return y_hat_n, state, lambda_n
->>>>>>> 96ca9771
+        }