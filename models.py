--- conflicted
+++ resolved
@@ -419,7 +419,6 @@
             dim=1,
         )
 
-<<<<<<< HEAD
         lambda_n = lambda_n.squeeze().sigmoid()
 
         return y_hat_n, state, lambda_n
@@ -482,15 +481,6 @@
 
         return y_hat_n, state, lambda_n
 
-        # return y_hat_n, state, lambda_n,  {
-        #     "halted_at": (halted_at - 1).long(),  # (batch) (zero-indexed)
-        #     "lambdas": lambdas_stacked,  # (step, batch)
-        #     "p": p_stacked,  # (step, batch)
-        #     "preds": preds_stacked,  # (step, batch, logit)
-        # }
-=======
-        return y_hat_n, state, lambda_n
-
 
 class EfficientNetEncoder(nn.Module):
     def __init__(self, variant: int):
@@ -505,5 +495,4 @@
             param.requires_grad = False
 
     def forward(self, x):
-        return self.model(x)
->>>>>>> f0cb18e4
+        return self.model(x)