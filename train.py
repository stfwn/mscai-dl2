--- conflicted
+++ resolved
@@ -7,6 +7,7 @@
 import torch
 from pytorch_lightning.callbacks import LearningRateMonitor, ModelCheckpoint
 from pytorch_lightning.loggers import TensorBoardLogger, WandbLogger
+from pytorch_lightning.utilities import seed
 
 # first party
 import datamodules
@@ -14,27 +15,6 @@
 
 
 def main(args):
-<<<<<<< HEAD
-    pl.seed_everything(420, workers=True)
-    datamodule = datamodules.FashionMNISTDataModule(
-        data_dir="./data", num_workers=args.num_workers
-    )
-    model = models.PonderNet(
-        encoder=None,
-        encoding_dim=torch.tensor(datamodule.dims).prod(),
-        step_function=args.step_function,
-        step_function_args={
-            "hidden_dims": [300, 200],
-            "state_dim": 100,
-            "ponder_epsilon": 0.05,
-        },
-        max_ponder_steps=10,
-        preds_reduction_method=args.preds_reduction_method,
-        out_dim=datamodule.num_classes,
-        learning_rate=args.learning_rate,
-        task=args.task,
-        loss_beta=args.loss_beta,
-=======
     seed.seed_everything(420)
     # datamodule = datamodules.FashionMNISTDataModule(
     #     data_dir="./data", num_workers=os.cpu_count(), batch_size=256
@@ -63,7 +43,6 @@
         loss_beta=0.01,
         lambda_prior=0.2,
         ponder_epsilon=0.05,
->>>>>>> 96ca9771
     )
     trainer = pl.Trainer(
         accelerator="auto",
@@ -84,6 +63,7 @@
                 "logs",
                 name=args.model_name,
                 default_hp_metric=False,
+                # log_graph=True,
             ),
             WandbLogger(
                 name=None,
@@ -103,43 +83,5 @@
     parser.add_argument(
         "-m", "--model-name", type=str, choices=["pondermlp"], default="pondermlp"
     )
-    parser.add_argument(
-        "-s",
-        "--step-function",
-        type=str,
-        choices=["bayesian-mlp", "mlp"],
-    )
-    parser.add_argument(
-        "-t",
-        "--task",
-        type=str,
-        choices=["classification"],
-        default="classification",
-        help="Used to determine reconstruction loss function.",
-    )
-    parser.add_argument(
-        "-pr",
-        "--preds-reduction-method",
-        choices=["ponder", "bayesian"],
-        type=str,
-        help="Method to use for reducing the predictions for each ponder step to a single value.",
-    )
-    parser.add_argument(
-        "--num-workers",
-        default=os.cpu_count(),
-        type=int,
-        help="Number of workers to use in the data loaders. To have a truly deterministic run, this has to be 0.",
-    )
-    parser.add_argument(
-        "-lb",
-        "--loss-beta",
-        default=0.01,
-        type=float,
-        help="Factor by which to multiply the regularization loss term",
-    )
-    parser.add_argument(
-        "-lr", "--learning-rate", default=3e-4, type=float, help="Learning rate."
-    )
-
     args = parser.parse_args()
     main(args)